<?php
declare(strict_types=1);
/**
 * CakePHP(tm) : Rapid Development Framework (https://cakephp.org)
 * Copyright (c) Cake Software Foundation, Inc. (https://cakefoundation.org)
 *
 * Licensed under The MIT License
 * For full copyright and license information, please see the LICENSE.txt
 * Redistributions of files must retain the above copyright notice.
 *
 * @copyright     Copyright (c) Cake Software Foundation, Inc. (https://cakefoundation.org)
 * @link          https://cakephp.org CakePHP(tm) Project
 * @since         1.0.0
 * @license       https://opensource.org/licenses/mit-license.php MIT License
 */
namespace Authorization\Controller\Component;

use Authorization\AuthorizationServiceInterface;
use Authorization\Exception\ForbiddenException;
use Authorization\IdentityInterface;
use Authorization\Policy\Result;
use Authorization\Policy\ResultInterface;
use Cake\Controller\Component;
use Cake\Http\ServerRequest;
use InvalidArgumentException;
use Psr\Http\Message\ServerRequestInterface;
use UnexpectedValueException;

/**
 * Authorization Component
 *
 * Makes it easier to check authorization in CakePHP controllers.
 * Applies conventions on matching policy methods to controller actions,
 * and raising errors when authorization fails.
 */
class AuthorizationComponent extends Component
{
    /**
     * Default config
     *
     * @var array
     */
    protected $_defaultConfig = [
        'identityAttribute' => 'identity',
        'serviceAttribute' => 'authorization',
        'authorizationEvent' => 'Controller.startup',
        'skipAuthorization' => [],
        'authorizeModel' => [],
        'actionMap' => [],
    ];

    /**
     * Check the policy for $resource, raising an exception on error.
     *
     * If $action is left undefined, the current controller action will
     * be used.
     *
     * @param mixed $resource The resource to check authorization on.
     * @param string|null $action The action to check authorization for.
     * @return void
     * @throws \Authorization\Exception\ForbiddenException when policy check fails.
     */
    public function authorize($resource, ?string $action = null): void
    {
        if ($action === null) {
            $request = $this->getController()->getRequest();
            $action = $this->getDefaultAction($request);
        }

        $result = $this->can($resource, $action);
        if (!$result instanceof ResultInterface) {
            $result = new Result($result);
        }
        if ($result->getStatus()) {
            return;
        }

        if (is_object($resource)) {
            $name = get_class($resource);
        } elseif (is_string($resource)) {
            $name = $resource;
        } else {
            $name = gettype($resource);
        }
        throw new ForbiddenException($result, [$action, $name]);
    }

    /**
     * Check the policy for $resource, returns true if the action is allowed
     *
     * If $action is left undefined, the current controller action will
     * be used.
     *
     * @param mixed $resource The resource to check authorization on.
     * @param string|null $action The action to check authorization for.
     * @return bool|\Authorization\Policy\ResultInterface
     */
    public function can($resource, ?string $action = null)
    {
        $request = $this->getController()->getRequest();
        if ($action === null) {
            $action = $this->getDefaultAction($request);
        }

        $identity = $this->getIdentity($request);
        if (empty($identity)) {
<<<<<<< HEAD
            return $this->getService($request)->can(null, $action, $resource);
=======
            return $this->getService($this->request)->can(null, $action, $resource);
>>>>>>> f745fe6f
        }

        return $identity->can($action, $resource);
    }

    /**
     * Applies a scope for $resource.
     *
     * If $action is left undefined, the current controller action will
     * be used.
     *
     * @param mixed $resource The resource to apply a scope to.
     * @param string|null $action The action to apply a scope for.
     * @return mixed
     */
    public function applyScope($resource, ?string $action = null)
    {
        $request = $this->getController()->getRequest();
        if ($action === null) {
            $action = $this->getDefaultAction($request);
        }
        $identity = $this->getIdentity($request);

        return $identity->applyScope($action, $resource);
    }

    /**
     * Skips the authorization check.
     *
     * @return $this
     */
    public function skipAuthorization()
    {
        $request = $this->getController()->getRequest();
        $service = $this->getService($request);

        $service->skipAuthorization();

        return $this;
    }

    /**
     * Allows to map controller action to another authorization policy action.
     *
     * For instance you may want to authorize `add` action with `create` authorization policy.
     *
     * @param string $controllerAction Controller action.
     * @param string $policyAction Policy action.
     * @return $this
     */
    public function mapAction($controllerAction, $policyAction)
    {
        $this->_config['actionMap'][$controllerAction] = $policyAction;

        return $this;
    }

    /**
     * Allows to map controller actions to policy actions.
     *
     * @param array $actions Map of controller action to policy action.
     * @param bool $overwrite Set to true to override configuration. False will merge with current configuration.
     * @return $this
     */
    public function mapActions(array $actions, $overwrite = false)
    {
        $this->setConfig('actionMap', $actions, !$overwrite);

        return $this;
    }

    /**
     * Adds an action to automatic model authorization checks.
     *
     * @param string ...$actions Controller action to authorize against table policy.
     * @return $this
     */
    public function authorizeModel(...$actions)
    {
        $this->_config['authorizeModel'] = array_merge($this->_config['authorizeModel'], $actions);

        return $this;
    }

    /**
     * Get the authorization service from a request.
     *
     * @param \Psr\Http\Message\ServerRequestInterface $request The request
     * @return \Authorization\AuthorizationServiceInterface
     * @throws \InvalidArgumentException When invalid authorization service encountered.
     */
    protected function getService(ServerRequestInterface $request): \Authorization\AuthorizationServiceInterface
    {
        $serviceAttribute = $this->getConfig('serviceAttribute');
        $service = $request->getAttribute($serviceAttribute);
        if (!$service instanceof AuthorizationServiceInterface) {
            $type = is_object($service) ? get_class($service) : gettype($service);
            throw new InvalidArgumentException(sprintf(
                'Expected that `%s` would be an instance of %s, but got %s',
                $serviceAttribute,
                AuthorizationServiceInterface::class,
                $type
            ));
        }

        return $service;
    }

    /**
     * Get the identity from a request.
     *
     * @param \Psr\Http\Message\ServerRequestInterface $request The request
     * @return \Authorization\IdentityInterface|null
     * @throws \Authorization\Exception\MissingIdentityException When identity is not present in a request.
     * @throws \InvalidArgumentException When invalid identity encountered.
     */
    protected function getIdentity(ServerRequestInterface $request): ?IdentityInterface
    {
        $identityAttribute = $this->getConfig('identityAttribute');
        $identity = $request->getAttribute($identityAttribute);
        if ($identity === null) {
            return $identity;
        }
        if (!$identity instanceof IdentityInterface) {
            $type = is_object($identity) ? get_class($identity) : gettype($identity);
            throw new InvalidArgumentException(sprintf(
                'Expected that `%s` would be an instance of %s, but got %s',
                $identityAttribute,
                IdentityInterface::class,
                $type
            ));
        }

        return $identity;
    }

    /**
     * Action authorization handler.
     *
     * Checks identity and model authorization.
     *
     * @return void
     */
    public function authorizeAction(): void
    {
        $request = $this->getController()->getRequest();
        $action = $request->getParam('action');

        $skipAuthorization = $this->checkAction($action, 'skipAuthorization');
        if ($skipAuthorization) {
            $this->skipAuthorization();

            return;
        }

        $authorizeModel = $this->checkAction($action, 'authorizeModel');
        if ($authorizeModel) {
            $this->authorize($this->getController()->loadModel());
        }
    }

    /**
     * Checks whether an action should be authorized according to the config key provided.
     *
     * @param string $action Action name.
     * @param string $configKey Configuration key with actions.
     * @return bool
     */
    protected function checkAction(string $action, string $configKey): bool
    {
        $actions = (array)$this->getConfig($configKey);

        return in_array($action, $actions, true);
    }

    /**
     * Returns authorization action name for a controller action resolved from the request.
     *
     * @param \Cake\Http\ServerRequest $request Server request.
     * @return string
     * @throws \UnexpectedValueException When invalid action type encountered.
     */
    protected function getDefaultAction(ServerRequest $request): string
    {
        $action = $request->getParam('action');
        $name = $this->getConfig('actionMap.' . $action);

        if ($name === null) {
            return $action;
        }
        if (!is_string($name)) {
            $type = is_object($name) ? get_class($name) : gettype($name);
            $message = sprintf('Invalid action type for `%s`. Expected `string` or `null`, got `%s`.', $action, $type);
            throw new UnexpectedValueException($message);
        }

        return $name;
    }

    /**
     * Returns model authorization handler if model authorization is enabled.
     *
     * @return array
     */
    public function implementedEvents(): array
    {
        return [
            $this->getConfig('authorizationEvent') => 'authorizeAction',
        ];
    }
}<|MERGE_RESOLUTION|>--- conflicted
+++ resolved
@@ -104,11 +104,7 @@
 
         $identity = $this->getIdentity($request);
         if (empty($identity)) {
-<<<<<<< HEAD
             return $this->getService($request)->can(null, $action, $resource);
-=======
-            return $this->getService($this->request)->can(null, $action, $resource);
->>>>>>> f745fe6f
         }
 
         return $identity->can($action, $resource);
